--- conflicted
+++ resolved
@@ -6,15 +6,11 @@
   "scripts": {
     "dev": "bun i; bun --hot index.js",
     "start": "bun index.js",
-<<<<<<< HEAD
-    "test": "playwright test"
-=======
     "test": "playwright test --reporter=list",
     "test:debug": "DEBUG_CLEANUP=true playwright test --reporter=list",
     "test:quiet": "DEBUG_CLEANUP=false playwright test --reporter=list",
     "test:cleanup": "node scripts/cleanup-tracked-resources.js",
     "test:legacy": "node scripts/run-tests.js"
->>>>>>> 01cbfa23
   },
   "dependencies": {
     "bcryptjs": "^2.4.3",
